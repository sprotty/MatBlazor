--- conflicted
+++ resolved
@@ -15,17 +15,14 @@
 import * as matDrawer from './matDrawer/matDrawer';
 import * as matMenu from './matMenu/matMenu';
 import * as matTypography from './matTypography/matTypography';
-<<<<<<< HEAD
 import * as matElevation from './matElevation/matElevation';
+import * as matAutocomplete from './matAutocomplete/matAutocomplete';
 import * as matProgressBar from './matProgressBar/matProgressBar';
 import * as matDialog from './matDialog/matDialog';
 import * as matLayoutGrid from './matLayoutGrid/matLayoutGrid';
 import * as matRipple from './matRipple/matRipple';
 import * as matSnackbar from './matSnackbar/matSnackbar';
 import * as matTabBar from './matTabBar/matTabBar';
-=======
-import * as matAutocomplete from './matAutocomplete/matAutocomplete';
->>>>>>> 37e4b92a
 
 
 
