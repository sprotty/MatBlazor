--- conflicted
+++ resolved
@@ -1,75 +1,7 @@
-<<<<<<< HEAD
 // global css
 import './theme/theme.scss';
 import './matTable/matTable.scss';
 import './matToast/matToast.scss';
-import * as matButton from './matButton/matButton';
-import * as matCheckbox from './matCheckbox/matCheckbox';
-import * as matTextField from './matTextField/matTextField';
-import * as matNumericUpDownField from './matNumericUpDownField/matNumericUpDownField';
-import * as matRadioButton from './matRadioButton/matRadioButton';
-import * as matSelect from './matSelect/matSelect';
-import * as matSlider from './matSlider/matSlider';
-import * as matSlideToggle from './matSlideToggle/matSlideToggle';
-import * as matCard from './matCard/matCard';
-import * as matChipSet from './matChipSet/matChipSet';
-import * as matAppBar from './matAppBar/matAppBar';
-import * as matIconButton from './MatIconButton/MatIconButton';
-import * as matList from './matList/matList';
-import * as matDrawer from './matDrawer/matDrawer';
-import * as matMenu from './matMenu/matMenu';
-import * as matTypography from './matTypography/matTypography';
-import * as matElevation from './matElevation/matElevation';
-import * as matAutocomplete from './matAutocomplete/matAutocomplete';
-import * as matProgressBar from './matProgressBar/matProgressBar';
-import * as matDialog from './matDialog/matDialog';
-import * as matLayoutGrid from './matLayoutGrid/matLayoutGrid';
-import * as matRipple from './matRipple/matRipple';
-import * as matSnackbar from './matSnackbar/matSnackbar';
-import * as matTabBar from './matTabBar/matTabBar';
-import * as matDatePicker from './matDatePicker/matDatePicker';
-import * as matFAB from './matFAB/matFAB';
-import * as matAccordion from './matAccordion/matAccordion';
-import * as matTooltip from './matTooltip/matTooltip';
-import * as utils from './utils/utils';
-
-
-window.matBlazor = {
-  matAutocomplete,
-  matButton,
-  matCheckbox,
-  matTextField,
-  matNumericUpDownField,
-  matRadioButton,
-  matSelect,
-  matSlider,
-  matSlideToggle,
-  matCard,
-  matChipSet,
-  matAppBar,
-  matIconButton,
-  matList,
-  matDrawer,
-  matMenu,
-  matTypography,
-  matElevation,
-  matProgressBar,
-  matDialog,
-  matLayoutGrid,
-  matRipple,
-  matSnackbar,
-  matTabBar,
-  matDatePicker,
-  matFAB,
-  matAccordion,
-  matTooltip,
-  utils,
-};
-
-=======
-// global css
-import './theme/theme.scss';
-import './matTable/matTable.scss';
 import * as matButton from './matButton/matButton';
 import * as matCheckbox from './matCheckbox/matCheckbox';
 import * as matTextField from './matTextField/matTextField';
@@ -135,5 +67,3 @@
   utils,
 };
 
-
->>>>>>> 0b6b8fd7
