--- conflicted
+++ resolved
@@ -883,75 +883,6 @@
     </SourceContent>
 </DemoContainer>
 
-<h5 class="mat-h5">Binding with Events</h5>
-
-<DemoContainer>
-    <Content>
-        <MatTextField @bind-Value="@Text" ValueEvent="oninput" Label="Text"></MatTextField>
-
-         <h1>@Text</h1>
-
-         @code
-         {
-            string Text;
-         }
-
-    </Content>
-    <SourceContent>
-    	<BlazorFiddle Template="MatBlazor" Code=@(@"
-        <MatTextField OnFocus=""@OnFocusHandler"" OnFocusOut=""OnFocusOutHandler"" OnKeyPress=""@OnKeyPressHandler"" OnKeyDown=""@OnKeyDownHandler"" OnKeyUp=""@OnKeyUpHandler"" OnInput=""@OnInputHandler""></MatTextField>
-
-        <div>@eventLog</div>
-
-
-        @functions
-        {
-
-            string eventLog = """";
-
-            void AddLog(string line)
-            {
-                eventLog += ""\r\n"" + line;
-                this.StateHasChanged();
-            }
-
-            void OnFocusHandler(UIFocusEventArgs e)
-            {
-                this.AddLog(""OnFocus"");
-            }
-
-            void OnFocusOutHandler(UIFocusEventArgs e)
-            {
-                this.AddLog(""OnFocusOut"");
-            }
-
-            void OnKeyPressHandler(UIKeyboardEventArgs e)
-            {
-                this.AddLog(""OnKeyPress "" + e.Key);
-            }
-
-            void OnKeyDownHandler(UIKeyboardEventArgs e)
-            {
-                this.AddLog(""OnKeyDown "" + e.Key);
-            }
-
-            void OnKeyUpHandler(UIKeyboardEventArgs e)
-            {
-                this.AddLog(""OnKeyUp "" + e.Key);
-            }
-
-            void OnInputHandler(UIChangeEventArgs e)
-            {
-                this.AddLog(""OnInput"");
-            }
-
-        }
-
-
-    ")></BlazorFiddle>
-    </SourceContent>
-</DemoContainer>
-
 <h5 class="mat-h5">Optional Support for Validation via EditContext</h5>
 
 <DemoContainer>
@@ -959,28 +890,6 @@
         @using System.ComponentModel.DataAnnotations
         <EditForm Model="myModel" OnValidSubmit="Success">
             <DataAnnotationsValidator />
-<<<<<<< HEAD
-            <p>
-                <MatTextField Label="Username" @bind-Value="myModel.Username" />
-                <ValidationMessage For="@(() => myModel.Username)" />
-            </p>
-            <p>
-                <MatTextField Label="Password" @bind-Value="myModel.Password" Type="password" />
-                <ValidationMessage For="@(() => myModel.Password)" />
-            </p>
-            <p>
-                <MatTextField Label="MFA" @bind-Value="myModel.MFA" />
-                <ValidationMessage For="@(() => myModel.MFA)" />
-            </p>
-            <p>
-                <MatTextField Label="Comment" @bind-Value="myModel.Comment" />
-                <ValidationMessage For="@(() => myModel.Comment)" />
-            </p>
-
-            <p><MatDatePicker Label="Date" @bind-Value="myModel.EndDate" /></p>
-            <ValidationSummary />
-            <MatButton Type="submit">Login</MatButton>
-=======
 
             <div class="mat-layout-grid">
                 <div class="mat-layout-grid-inner">
@@ -1037,20 +946,13 @@
                 </div>
             </div>
 
->>>>>>> b523968a
         </EditForm>
 
         @code {
             [Inject] IJSRuntime JS { get; set; }
-            [Inject] IComponentContext ComponentContext { get; set; }
-
-            async Task Success()
-            {
-                if (ComponentContext.IsConnected)
-                {
-                    await JS.InvokeAsync<object>("alert", "Successful login!");
-                }
-            }
+
+            async Task Success() =>
+                await JS.InvokeAsync<object>("alert", "Successful login!");
 
             LoginModel myModel = new LoginModel();
 
