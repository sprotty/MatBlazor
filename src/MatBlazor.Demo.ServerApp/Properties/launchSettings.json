--- conflicted
+++ resolved
@@ -11,11 +11,7 @@
     "IIS Express": {
       "commandName": "IISExpress",
       "launchBrowser": true,
-<<<<<<< HEAD
       "launchUrl": "Toast",
-=======
-      "launchUrl": "DatePicker",
->>>>>>> 0b6b8fd7
       "environmentVariables": {
         "ASPNETCORE_ENVIRONMENT": "Development"
       }
