--- conflicted
+++ resolved
@@ -29,19 +29,15 @@
         }
 
         [Parameter]
-<<<<<<< HEAD
         protected EventCallback<UIMouseEventArgs> OnClick { get; set; }
-               
-=======
-        protected Action<UIMouseEventArgs> OnClick { get; set; }
 
         [Parameter]
         protected ICommand Command { get; set; }
 
+               
         [Parameter]
         protected object CommandParameter { get; set; }
 
->>>>>>> 37e4b92a
         [Parameter]
         public bool Raised
         {
@@ -129,7 +125,7 @@
 
         protected void OnClickHandler(UIMouseEventArgs ev)
         {
-            OnClick?.Invoke(ev);
+            OnClick.InvokeAsync(ev);
             if(Command?.CanExecute(CommandParameter) ?? false)
             {
                 Command.Execute(CommandParameter);
